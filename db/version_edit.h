// Copyright (c) 2011 The LevelDB Authors. All rights reserved.
// Use of this source code is governed by a BSD-style license that can be
// found in the LICENSE file. See the AUTHORS file for names of contributors.

#ifndef STORAGE_LEVELDB_DB_VERSION_EDIT_H_
#define STORAGE_LEVELDB_DB_VERSION_EDIT_H_

#include <set>
#include <utility>
#include <vector>

#include "db/dbformat.h"

namespace leveldb {

class VersionSet;

struct FileMetaData {
  FileMetaData() : refs(0), allowed_seeks(1 << 30), file_size(0) {}

  int refs; // 引用计数
  
  int allowed_seeks;  // Seeks allowed until compaction 在合并前允许的最大seek次数
  uint64_t number; // 文件号
  uint64_t file_size;    // File size in bytes  文件大小
  InternalKey smallest;  // Smallest internal key served by table sstable中最小的key
  InternalKey largest;   // Largest internal key served by table sstable中最大的key
};

class VersionEdit {
 public:
  VersionEdit() { Clear(); }
  ~VersionEdit() {}

  void Clear();

  // 设置比较器名字
  void SetComparatorName(const Slice& name) {
    has_comparator_ = true;
    comparator_ = name.ToString();
  }

  // 设置log文件号
  void SetLogNumber(uint64_t num) {
    has_log_number_ = true;
    log_number_ = num;
  }

  // 设置前一个log文件号
  void SetPrevLogNumber(uint64_t num) {
    has_prev_log_number_ = true;
    prev_log_number_ = num;
  }

  // 设置下一个文件号
  void SetNextFile(uint64_t num) {
    has_next_file_number_ = true;
    next_file_number_ = num;
  }

  // 设置最新序列号
  void SetLastSequence(SequenceNumber seq) {
    has_last_sequence_ = true;
    last_sequence_ = seq;
  }

  // 设置合并点?
  void SetCompactPointer(int level, const InternalKey& key) {
    compact_pointers_.push_back(std::make_pair(level, key));
  }

  // Add the specified file at the specified number.
  // REQUIRES: This version has not been saved (see VersionSet::SaveTo)
  // REQUIRES: "smallest" and "largest" are smallest and largest keys in file
<<<<<<< HEAD
  // 添加一个指定文件号的文件。
  // REQUIRES:这个Version还没有被保存
  // REQUIRES:smallest和largest是这个文件中的最小和最大的key
=======
  // 在level层中新增文件。
  // REQUIRES: 当前Version没有被保存
  // REQUIRES: "smallest" 和 "largest"是文件中的最小、最大的key
>>>>>>> eed41af5
  void AddFile(int level, uint64_t file, uint64_t file_size,
               const InternalKey& smallest, const InternalKey& largest) {
    FileMetaData f;
    f.number = file;
    f.file_size = file_size;
    f.smallest = smallest;
    f.largest = largest;
    new_files_.push_back(std::make_pair(level, f));
  }

  // Delete the specified "file" from the specified "level".
  // 删除level层中的制定文件，file为文件号
  void DeleteFile(int level, uint64_t file) {
    deleted_files_.insert(std::make_pair(level, file));
  }

  void EncodeTo(std::string* dst) const;
  Status DecodeFrom(const Slice& src);

  std::string DebugString() const;

 private:
  friend class VersionSet;

  typedef std::set<std::pair<int, uint64_t> > DeletedFileSet;

  std::string comparator_;
  uint64_t log_number_;
  uint64_t prev_log_number_;
  uint64_t next_file_number_;
  SequenceNumber last_sequence_;
  bool has_comparator_;
  bool has_log_number_;
  bool has_prev_log_number_;
  bool has_next_file_number_;
  bool has_last_sequence_;

  std::vector<std::pair<int, InternalKey> > compact_pointers_;
  DeletedFileSet deleted_files_;
  std::vector<std::pair<int, FileMetaData> > new_files_;
};

}  // namespace leveldb

#endif  // STORAGE_LEVELDB_DB_VERSION_EDIT_H_<|MERGE_RESOLUTION|>--- conflicted
+++ resolved
@@ -72,15 +72,9 @@
   // Add the specified file at the specified number.
   // REQUIRES: This version has not been saved (see VersionSet::SaveTo)
   // REQUIRES: "smallest" and "largest" are smallest and largest keys in file
-<<<<<<< HEAD
-  // 添加一个指定文件号的文件。
-  // REQUIRES:这个Version还没有被保存
-  // REQUIRES:smallest和largest是这个文件中的最小和最大的key
-=======
   // 在level层中新增文件。
   // REQUIRES: 当前Version没有被保存
   // REQUIRES: "smallest" 和 "largest"是文件中的最小、最大的key
->>>>>>> eed41af5
   void AddFile(int level, uint64_t file, uint64_t file_size,
                const InternalKey& smallest, const InternalKey& largest) {
     FileMetaData f;
